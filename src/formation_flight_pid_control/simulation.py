--- conflicted
+++ resolved
@@ -6,11 +6,7 @@
 import numpy as np
 import quaternion
 
-<<<<<<< HEAD
-from .geometry import earth2body, normalize_quaternion, quat_multiply
-=======
 from .geometry import rotate_body_to_earth, rotate_earth_to_body, _normalized_quaternion
->>>>>>> 1a3cb7ba
 from .params import Params
 from .utils import clamp
 
@@ -47,19 +43,10 @@
         x, y, z, vx, vy, vz, qw, qx, qy, qz, p_rate, q_rate, r_rate = state
         throttle, roll_cmd, pitch_cmd, yaw_cmd = u
 
-<<<<<<< HEAD
-        quat = normalize_quaternion(np.array([qw, qx, qy, qz]))
-        R_be = earth2body(quat)
-        R_eb = R_be.T
-
-        # Resolve velocity into the body frame to compute aerodynamic angles.
-        vel_body = R_be @ np.array([vx, vy, vz])
-=======
         quat_array = np.array([qw, qx, qy, qz])
         quat = _normalized_quaternion(quat_array)
         quat_array = np.array([quat.w, quat.x, quat.y, quat.z])
         vel_body = rotate_earth_to_body(quat_array, np.array([vx, vy, vz]))
->>>>>>> 1a3cb7ba
         u_body, v_body, w_body = vel_body
         vel_norm = max(aircraft.v_eps, float(np.linalg.norm(vel_body)))
 
@@ -110,14 +97,9 @@
         if ext_F_body is not None:
             F_body = F_body + ext_F_body
 
-<<<<<<< HEAD
-        # Convert total forces to the earth frame and add gravity.
-        F_earth = R_eb @ F_body + np.array([0.0, 0.0, aircraft.mtom * aircraft.gravity])
-=======
         F_earth = rotate_body_to_earth(quat_array, F_body) + np.array(
             [0.0, 0.0, aircraft.mtom * aircraft.gravity]
         )
->>>>>>> 1a3cb7ba
 
         M_cmd = np.array(
             [
@@ -164,25 +146,14 @@
         # Euler's equation for rotational acceleration with gyroscopic coupling.
         omega_dot = self.Jinv @ (M_body - np.cross(omega, self.J @ omega))
 
-<<<<<<< HEAD
-        quat = normalize_quaternion(np.array([qw, qx, qy, qz]))
-        omega_quat = np.array([0.0, *omega])
-        # Quaternion kinematics relate angular velocity to orientation change.
-        quat_dot = 0.5 * quat_multiply(quat, omega_quat)
-=======
         quat = _normalized_quaternion([qw, qx, qy, qz])
         omega_quat = quaternion.quaternion(0.0, *omega)
         quat_dot = 0.5 * quat * omega_quat
->>>>>>> 1a3cb7ba
 
         xdot = np.zeros_like(state)
         xdot[0:3] = np.array([vx, vy, vz])
         xdot[3:6] = accel_world
-<<<<<<< HEAD
-        xdot[6:10] = quat_dot
-=======
         xdot[6:10] = np.array([quat_dot.w, quat_dot.x, quat_dot.y, quat_dot.z])
->>>>>>> 1a3cb7ba
         xdot[10:13] = omega_dot
         return xdot
 
@@ -199,11 +170,7 @@
         k3 = self.f(state + 0.5 * dt * k2, u, ext_F_body, ext_M_body)
         k4 = self.f(state + dt * k3, u, ext_F_body, ext_M_body)
         self.state = state + (dt / 6.0) * (k1 + 2 * k2 + 2 * k3 + k4)
-<<<<<<< HEAD
-        self.state[6:10] = normalize_quaternion(self.state[6:10])
-=======
 
         quat = _normalized_quaternion(self.state[6:10])
         self.state[6:10] = np.array([quat.w, quat.x, quat.y, quat.z])
->>>>>>> 1a3cb7ba
         return self.state.copy()